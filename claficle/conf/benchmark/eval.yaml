--- conflicted
+++ resolved
@@ -3,15 +3,10 @@
 k: 16 # number of examples shown
 separator: "\n" # what to separate each example with
 data_dir: "data/" # where to store the data
-<<<<<<< HEAD
-num_workers: 3 # num_workers for dataloaders
+num_workers: 16 # num_workers for dataloaders
 extra_proc_fn: null # additional processing func, such as `translate`; override
-=======
-num_workers: 16 # num_workers for dataloaders
->>>>>>> 38236c8e
 dataset_names: # list of huggingface dataset;split names
   # XGLUE
-  - xglue;nc
   - xglue;qam
   - xglue;qadsm
   - xglue;paws-x
